<<<<<<< HEAD
# DiaLog - Smart Diabetes Meal Analyzer
=======
# Diabetes Meal Planner (DiaLog)
>>>>>>> 39cd0c16

A comprehensive diabetes management application that helps users track their meals, monitor blood sugar levels, and get AI-powered insights for better diabetes care.

<<<<<<< HEAD
## Features
=======
## 🏗️ Project Structure
>>>>>>> 39cd0c16

```
diabetes-meal-planner/
│
├── frontend/                                   # React + Tailwind frontend
│   ├── public/                                 # Public static assets
│   │   ├── favicon.ico
│   │   ├── logo.png
│   │   └── index.html
│   │
│   ├── src/
│   │   ├── assets/                             # Images, icons, static resources
│   │   │   ├── meals/                          # Meal-related images
│   │   │   │   ├── idli.jpg
│   │   │   │   ├── dosa.jpg
│   │   │   │   └── poha.jpg
│   │   │   ├── icons/                          # SVG/PNG icons
│   │   │   │   ├── safe-icon.svg
│   │   │   │   └── risky-icon.svg
│   │   │   ├── charts/                         # Chart placeholder images
│   │   │   └── styles/                         # Custom CSS
│   │   │
│   │   ├── components/                         # Reusable UI components
│   │   │   ├── Navbar.jsx
│   │   │   ├── Footer.jsx
│   │   │   ├── MealCard.jsx
│   │   │   ├── ChartCard.jsx
│   │   │   ├── DonutChart.jsx
│   │   │   ├── LineChart.jsx
│   │   │   └── SafeMealSuggestions.jsx
│   │   │
│   │   ├── pages/                              # Page-level components
│   │   │   ├── Home.jsx
│   │   │   ├── Dashboard.jsx
│   │   │   ├── MealLog.jsx
│   │   │   ├── Profile.jsx
│   │   │   ├── Login.jsx
│   │   │   ├── Feedback.jsx
│   │   │   └── NotFound.jsx
│   │   │
│   │   ├── services/                           # API & Firebase calls
│   │   │   ├── api.js                          # FastAPI backend calls
│   │   │   ├── firebase.js                     # Firebase setup
│   │   │   ├── mlData.js                       # ML data service
│   │   │   └── storage.js                      # Firebase Storage uploads
│   │   │
│   │   ├── App.jsx                             # Main app component
│   │   ├── index.jsx                           # React entry point
│   │   ├── tailwind.css                        # Tailwind main CSS
│   │   └── config.js                           # Global constants
│   │
│   ├── package.json
│   ├── tailwind.config.js
│   └── README.md
│
├── backend/                                    # FastAPI + ML backend
│   ├── data/
│   │   └── pred_food.csv                       # Indian Food + Diabetes dataset
│   │
│   ├── models/
│   │   ├── diabetes_model.joblib               # Trained ML model
│   │   ├── feature_columns.joblib              # Feature columns
│   │   └── scaler.joblib                       # Data scaler
│   │
│   ├── static/                                 # Static files served by FastAPI
│   │   └── meal_images/                        # Meal images for API
│   │       ├── idli.jpg
│   │       └── dosa.jpg
│   │
│   ├── train_model.py                          # ML model training script
│   ├── main.py                                 # FastAPI app entry point
│   ├── firebase_admin_setup.py                 # Firebase admin configuration
│   ├── seed_firestore.py                      # Database seeding script
│   ├── requirements.txt                        # Python dependencies
│   ├── .env                                    # Environment variables
│   ├── venv/                                   # Python virtual environment
│   └── README.md
│
├── docs/                                       # Project documentation
│   ├── architecture-diagram.png
│   ├── api-endpoints.md
│   ├── ml-workflow.md
│   └── ui-wireframes.png
│
└── README.md                                   # This file
```

<<<<<<< HEAD
## Architecture
=======
## 🚀 Features
>>>>>>> 39cd0c16

- **Meal Logging**: Easy-to-use interface for logging meals with blood sugar tracking
- **AI-Powered Insights**: Machine learning model provides personalized recommendations
- **Interactive Charts**: Blood sugar trends and meal risk analysis visualization
- **Risk Assessment**: Real-time meal risk evaluation based on diabetes management
- **Responsive Design**: Modern UI with dark mode support
- **User Profiles**: Comprehensive user management and health tracking

<<<<<<< HEAD
## Prerequisites
=======
## 🛠️ Tech Stack
>>>>>>> 39cd0c16

### Frontend
- **React 18.3.1** - Modern React with hooks
- **Tailwind CSS 3.4.17** - Utility-first CSS framework
- **Recharts** - Interactive data visualization
- **Heroicons** - Beautiful SVG icons
- **React Router** - Client-side routing

<<<<<<< HEAD
## Quick Start
=======
### Backend
- **FastAPI** - High-performance Python web framework
- **Scikit-learn** - Machine learning model
- **Pandas & NumPy** - Data processing
- **Joblib** - Model serialization
- **Firebase Admin SDK** - Database and authentication
>>>>>>> 39cd0c16

### Database
- **Firebase Firestore** - NoSQL document database
- **Firebase Storage** - File storage for images

## 🏃‍♂️ Quick Start

### Prerequisites
- Node.js 18+ and npm
- Python 3.8+
- Firebase project (optional, for full features)

### Frontend Setup
```bash
cd frontend
npm install
npm start
```
The app will run on `http://localhost:3000`

### Backend Setup
```bash
cd backend
python -m venv venv
source venv/bin/activate  # On Windows: venv\Scripts\activate
pip install -r requirements.txt
python main.py
```
The API will run on `http://localhost:8000`

### ML Model Training
```bash
cd backend
python train_model.py
```

## 📊 ML Model Details

The application uses a machine learning model trained on Indian food and diabetes data to:
- Predict blood sugar impact of meals
- Assess meal risk levels (Low/Medium/High)
- Provide personalized recommendations
- Generate health insights and trends

## 🎨 UI/UX Features

- **Muted Green & Peach Color Scheme** - Calming, health-focused design
- **Glassmorphism Effects** - Modern backdrop blur and transparency
- **Dark Mode Support** - Automatic theme switching
- **Responsive Design** - Mobile-first approach
- **Interactive Charts** - Real-time data visualization
- **Accessibility** - WCAG compliant design

## 📱 Pages & Components

### Pages
- **Home** - Landing page with app overview
- **Dashboard** - Main health analytics and insights
- **Meal Log** - Blood sugar and meal tracking
- **Profile** - User profile management
- **Feedback** - User feedback and support

### Key Components
- **BloodSugarLineChart** - 7-day blood sugar trends
- **MealRiskDonutChart** - Risk distribution visualization
- **SafeMealSuggestions** - AI-powered meal recommendations
- **MealCard** - Individual meal display component

## 🔧 Configuration

### Environment Variables
Backend `.env` file:
```env
HOST=127.0.0.1
PORT=8000
DEBUG=True
MODEL_PATH=./models/diabetes_model.joblib
DATABASE_URL=sqlite:///./diabetes_app.db
```

### Tailwind Configuration
Custom color scheme in `tailwind.config.js`:
- Primary: Muted Green shades
- Secondary: Peach tones
- Success/Warning/Danger variants

## 📈 Future Enhancements

- Wearable device integration
- Advanced meal planning
- Medication tracking
- Doctor portal
- Family sharing features
- Export health reports

## 🤝 Contributing

1. Fork the repository
2. Create a feature branch
3. Make your changes
4. Submit a pull request

## 📄 License

This project is licensed under the MIT License.

<<<<<<< HEAD
## API Endpoints
=======
## 👥 Team
>>>>>>> 39cd0c16

- **Frontend Development** - React & Tailwind implementation
- **Backend Development** - FastAPI & ML integration  
- **ML Engineering** - Diabetes prediction model
- **UI/UX Design** - Modern health-focused design

---

For detailed setup instructions and API documentation, see the individual README files in the `frontend/` and `backend/` directories.

---

## Quick Install Commands

Run these commands from the root of the project to install all dependencies for both frontend and backend.

### Frontend

```bash
cd frontend
npm install
npm install react react-dom react-router-dom tailwindcss chart.js firebase
# (Optional) If using create-react-app, install it globally:
# npm install -g create-react-app
```
The app will run on `http://localhost:3000`

### Backend

```bash
cd backend
python -m venv venv
source venv/bin/activate  # On Windows: venv\Scripts\activate
pip install fastapi uvicorn scikit-learn joblib pandas python-dotenv firebase-admin
# Or, to install all dependencies from requirements.txt:
pip install -r requirements.txt
```

<<<<<<< HEAD
## Model Details

- **Algorithm**: Random Forest Classifier
- **Features**: Age, gender, BMI, blood sugar levels, food nutritional data
- **Training Data**: 2000+ synthetic samples based on real food data
- **Accuracy**: ~85-90% on test data
- **Safety Criteria**: Carb content, glycemic index, portion size, user health profile

=======
---

>>>>>>> 39cd0c16
## Project Structure

```
DiaLog/
│
├── frontend/                  # React + Tailwind (handled by teammates)
│   ├── src/
│   │   ├── components/        # Reusable UI components
│   │   │   ├── Navbar.jsx     # Navigation bar
│   │   │   ├── Footer.jsx     # Footer
│   │   │   ├── MealCard.jsx   # Displays a meal item with image & details
│   │   │   └── ChartDisplay.jsx  # Displays sugar trends using Chart.js
│   │   ├── pages/             # Main pages for the app
│   │   │   ├── Home.jsx       # Landing page
│   │   │   ├── Dashboard.jsx  # Shows sugar trends & safe/risky stats
│   │   │   ├── MealLog.jsx    # User logs meals & sugar levels
│   │   │   ├── Login.jsx      # Firebase login/signup
│   │   │   └── NotFound.jsx   # 404 page
│   │   ├── services/          # API calls to backend & Firebase
│   │   │   ├── api.js         # Fetch requests to FastAPI (/predict, /recommend)
│   │   │   └── firebase.js    # Firebase config & Firestore functions
│   │   ├── App.jsx            # Main React app entry point
│   │   └── index.jsx          # Renders React into HTML
│   ├── public/                # Public assets
│   │   └── logo.png           # App logo
│   ├── package.json           # React dependencies
│   ├── tailwind.config.js     # Tailwind setup
│   └── README.md              # Frontend-specific README
│
├── backend/                   # FastAPI + ML Model (YOUR PART)
│   ├── data/                  
│   │   └── pred_food.csv      # Kaggle Indian Food + Diabetes dataset
│   ├── models/
│   │   └── diabetes_model.joblib  # Trained ML model
│   ├── train_model.py         # Script to train model & save as .joblib
│   ├── main.py                # FastAPI app with /predict, /recommend, /log endpoints
│   ├── requirements.txt       # Python dependencies for backend
│   ├── .env                   # API keys, Firebase credentials, etc. (gitignored)
│   ├── venv/                  # (Optional) Virtual environment for Python
│   └── README.md              # Backend-specific README
│
└── README.md                  # Main project readme (overview of frontend + backend)
```

<<<<<<< HEAD
## Troubleshooting
=======
---

## Dependencies

### Frontend

- **React** (via `create-react-app`)
- **Tailwind CSS**
- **Chart.js** (for sugar trend visualization)
- **Firebase** (authentication, Firestore)
- **Other common React dependencies** (see `frontend/package.json`)

### Backend

- **Python 3.8+**
- **FastAPI** (REST API)
- **Uvicorn** (ASGI server)
- **scikit-learn** (ML model)
- **joblib** (model serialization)
- **pandas** (data handling)
- **python-dotenv** (environment variable management)
- **firebase-admin** (for backend Firebase access)
- **Other dependencies** (see `backend/requirements.txt`)

---

## Project Setup

### 1. Clone the Repository

```bash
git clone <repo-url>
cd DiaLog
```

---

### 2. Frontend Setup

```bash
cd frontend
npm install
# To start the frontend (React app)
npm start
```

- Configure Firebase in `frontend/src/services/firebase.js` using your Firebase project credentials.
- Place your environment variables in `frontend/.env` (if needed).

---
>>>>>>> 39cd0c16

### 3. Backend Setup

```bash
cd backend
venv\Scripts\activate  # Windows
source venv/bin/activate  # Linux/Mac
```

2. **Model Not Found**: Run the training script
```bash
python train_model.py
```

3. **Dataset Not Found**: Ensure `Food_Master_Dataset_.csv` is in `backend/data/`

### Frontend Issues

1. **CORS Error**: Make sure backend is running on port 8000
2. **API Connection**: Check if backend health endpoint responds: http://localhost:8000/health

## Development

### Adding New Foods
1. Add entries to `Food_Master_Dataset_.csv`
2. Retrain the model: `python train_model.py`
3. Restart the API server

### Model Improvements
- Adjust Random Forest parameters in `train_model.py`
- Add new features to the feature engineering pipeline
- Collect real user data for better training

## Future Enhancements

- [ ] User authentication and meal history
- [ ] Mobile app development
- [ ] Integration with fitness trackers
- [ ] Doctor dashboard for patient monitoring
- [ ] Multi-language support
- [ ] Meal planning recommendations

## Contributing

1. Fork the repository
2. Create a feature branch
3. Make your changes
4. Add tests if applicable
5. Submit a pull request

## License

This project is licensed under the MIT License - see the LICENSE file for details.

## Team

DiaLog Team - Diabetes Management Solution

## Acknowledgments

- Food nutritional data from comprehensive food database
- Machine learning libraries: scikit-learn, pandas, numpy
- Frontend framework: React.js with Tailwind CSS
- Backend framework: FastAPI<|MERGE_RESOLUTION|>--- conflicted
+++ resolved
@@ -1,152 +1,32 @@
-<<<<<<< HEAD
 # DiaLog - Smart Diabetes Meal Analyzer
-=======
-# Diabetes Meal Planner (DiaLog)
->>>>>>> 39cd0c16
 
-A comprehensive diabetes management application that helps users track their meals, monitor blood sugar levels, and get AI-powered insights for better diabetes care.
+A full-stack web application that helps diabetic patients analyze meal safety using machine learning predictions based on their health profile and food nutritional data.
 
-<<<<<<< HEAD
 ## Features
-=======
-## 🏗️ Project Structure
->>>>>>> 39cd0c16
 
-```
-diabetes-meal-planner/
-│
-├── frontend/                                   # React + Tailwind frontend
-│   ├── public/                                 # Public static assets
-│   │   ├── favicon.ico
-│   │   ├── logo.png
-│   │   └── index.html
-│   │
-│   ├── src/
-│   │   ├── assets/                             # Images, icons, static resources
-│   │   │   ├── meals/                          # Meal-related images
-│   │   │   │   ├── idli.jpg
-│   │   │   │   ├── dosa.jpg
-│   │   │   │   └── poha.jpg
-│   │   │   ├── icons/                          # SVG/PNG icons
-│   │   │   │   ├── safe-icon.svg
-│   │   │   │   └── risky-icon.svg
-│   │   │   ├── charts/                         # Chart placeholder images
-│   │   │   └── styles/                         # Custom CSS
-│   │   │
-│   │   ├── components/                         # Reusable UI components
-│   │   │   ├── Navbar.jsx
-│   │   │   ├── Footer.jsx
-│   │   │   ├── MealCard.jsx
-│   │   │   ├── ChartCard.jsx
-│   │   │   ├── DonutChart.jsx
-│   │   │   ├── LineChart.jsx
-│   │   │   └── SafeMealSuggestions.jsx
-│   │   │
-│   │   ├── pages/                              # Page-level components
-│   │   │   ├── Home.jsx
-│   │   │   ├── Dashboard.jsx
-│   │   │   ├── MealLog.jsx
-│   │   │   ├── Profile.jsx
-│   │   │   ├── Login.jsx
-│   │   │   ├── Feedback.jsx
-│   │   │   └── NotFound.jsx
-│   │   │
-│   │   ├── services/                           # API & Firebase calls
-│   │   │   ├── api.js                          # FastAPI backend calls
-│   │   │   ├── firebase.js                     # Firebase setup
-│   │   │   ├── mlData.js                       # ML data service
-│   │   │   └── storage.js                      # Firebase Storage uploads
-│   │   │
-│   │   ├── App.jsx                             # Main app component
-│   │   ├── index.jsx                           # React entry point
-│   │   ├── tailwind.css                        # Tailwind main CSS
-│   │   └── config.js                           # Global constants
-│   │
-│   ├── package.json
-│   ├── tailwind.config.js
-│   └── README.md
-│
-├── backend/                                    # FastAPI + ML backend
-│   ├── data/
-│   │   └── pred_food.csv                       # Indian Food + Diabetes dataset
-│   │
-│   ├── models/
-│   │   ├── diabetes_model.joblib               # Trained ML model
-│   │   ├── feature_columns.joblib              # Feature columns
-│   │   └── scaler.joblib                       # Data scaler
-│   │
-│   ├── static/                                 # Static files served by FastAPI
-│   │   └── meal_images/                        # Meal images for API
-│   │       ├── idli.jpg
-│   │       └── dosa.jpg
-│   │
-│   ├── train_model.py                          # ML model training script
-│   ├── main.py                                 # FastAPI app entry point
-│   ├── firebase_admin_setup.py                 # Firebase admin configuration
-│   ├── seed_firestore.py                      # Database seeding script
-│   ├── requirements.txt                        # Python dependencies
-│   ├── .env                                    # Environment variables
-│   ├── venv/                                   # Python virtual environment
-│   └── README.md
-│
-├── docs/                                       # Project documentation
-│   ├── architecture-diagram.png
-│   ├── api-endpoints.md
-│   ├── ml-workflow.md
-│   └── ui-wireframes.png
-│
-└── README.md                                   # This file
-```
+- **Smart Meal Analysis**: ML-powered predictions for meal safety
+- **Personalized Recommendations**: Tailored advice based on user health profile  
+- **Nutritional Information**: Detailed breakdown of calories, carbs, protein, etc.
+- **Real-time Search**: Instant food search with 400+ food items
+- **BMI Calculation**: Automatic BMI calculation and health insights
+- **Risk Assessment**: Clear safety indicators with confidence scores
 
-<<<<<<< HEAD
 ## Architecture
-=======
-## 🚀 Features
->>>>>>> 39cd0c16
 
-- **Meal Logging**: Easy-to-use interface for logging meals with blood sugar tracking
-- **AI-Powered Insights**: Machine learning model provides personalized recommendations
-- **Interactive Charts**: Blood sugar trends and meal risk analysis visualization
-- **Risk Assessment**: Real-time meal risk evaluation based on diabetes management
-- **Responsive Design**: Modern UI with dark mode support
-- **User Profiles**: Comprehensive user management and health tracking
+- **Frontend**: React.js with Tailwind CSS
+- **Backend**: FastAPI with Machine Learning model
+- **ML Model**: Random Forest Classifier
+- **Data**: Food Master Dataset with nutritional information
 
-<<<<<<< HEAD
 ## Prerequisites
-=======
-## 🛠️ Tech Stack
->>>>>>> 39cd0c16
 
-### Frontend
-- **React 18.3.1** - Modern React with hooks
-- **Tailwind CSS 3.4.17** - Utility-first CSS framework
-- **Recharts** - Interactive data visualization
-- **Heroicons** - Beautiful SVG icons
-- **React Router** - Client-side routing
+- Python 3.8+ 
+- Node.js 16+
+- Git
 
-<<<<<<< HEAD
 ## Quick Start
-=======
-### Backend
-- **FastAPI** - High-performance Python web framework
-- **Scikit-learn** - Machine learning model
-- **Pandas & NumPy** - Data processing
-- **Joblib** - Model serialization
-- **Firebase Admin SDK** - Database and authentication
->>>>>>> 39cd0c16
 
-### Database
-- **Firebase Firestore** - NoSQL document database
-- **Firebase Storage** - File storage for images
-
-## 🏃‍♂️ Quick Start
-
-### Prerequisites
-- Node.js 18+ and npm
-- Python 3.8+
-- Firebase project (optional, for full features)
-
-### Frontend Setup
+### 1. Clone & Setup
 ```bash
 cd frontend
 npm install
@@ -166,103 +46,28 @@
 
 ### ML Model Training
 ```bash
-cd backend
-python train_model.py
+cd ../frontend
+
+# Install dependencies
+npm install
+
+# Start development server
+npm run dev
 ```
 
-## 📊 ML Model Details
+### 4. Access the Application
+- **Frontend**: http://localhost:3000
+- **Backend API**: http://localhost:8000
+- **API Documentation**: http://localhost:8000/docs
 
-The application uses a machine learning model trained on Indian food and diabetes data to:
-- Predict blood sugar impact of meals
-- Assess meal risk levels (Low/Medium/High)
-- Provide personalized recommendations
-- Generate health insights and trends
+## API Endpoints
 
-## 🎨 UI/UX Features
-
-- **Muted Green & Peach Color Scheme** - Calming, health-focused design
-- **Glassmorphism Effects** - Modern backdrop blur and transparency
-- **Dark Mode Support** - Automatic theme switching
-- **Responsive Design** - Mobile-first approach
-- **Interactive Charts** - Real-time data visualization
-- **Accessibility** - WCAG compliant design
-
-## 📱 Pages & Components
-
-### Pages
-- **Home** - Landing page with app overview
-- **Dashboard** - Main health analytics and insights
-- **Meal Log** - Blood sugar and meal tracking
-- **Profile** - User profile management
-- **Feedback** - User feedback and support
-
-### Key Components
-- **BloodSugarLineChart** - 7-day blood sugar trends
-- **MealRiskDonutChart** - Risk distribution visualization
-- **SafeMealSuggestions** - AI-powered meal recommendations
-- **MealCard** - Individual meal display component
-
-## 🔧 Configuration
-
-### Environment Variables
-Backend `.env` file:
-```env
-HOST=127.0.0.1
-PORT=8000
-DEBUG=True
-MODEL_PATH=./models/diabetes_model.joblib
-DATABASE_URL=sqlite:///./diabetes_app.db
+### Health Check
+```bash
+GET /health
 ```
 
-### Tailwind Configuration
-Custom color scheme in `tailwind.config.js`:
-- Primary: Muted Green shades
-- Secondary: Peach tones
-- Success/Warning/Danger variants
-
-## 📈 Future Enhancements
-
-- Wearable device integration
-- Advanced meal planning
-- Medication tracking
-- Doctor portal
-- Family sharing features
-- Export health reports
-
-## 🤝 Contributing
-
-1. Fork the repository
-2. Create a feature branch
-3. Make your changes
-4. Submit a pull request
-
-## 📄 License
-
-This project is licensed under the MIT License.
-
-<<<<<<< HEAD
-## API Endpoints
-=======
-## 👥 Team
->>>>>>> 39cd0c16
-
-- **Frontend Development** - React & Tailwind implementation
-- **Backend Development** - FastAPI & ML integration  
-- **ML Engineering** - Diabetes prediction model
-- **UI/UX Design** - Modern health-focused design
-
----
-
-For detailed setup instructions and API documentation, see the individual README files in the `frontend/` and `backend/` directories.
-
----
-
-## Quick Install Commands
-
-Run these commands from the root of the project to install all dependencies for both frontend and backend.
-
-### Frontend
-
+### Get Available Foods
 ```bash
 cd frontend
 npm install
@@ -275,15 +80,23 @@
 ### Backend
 
 ```bash
-cd backend
-python -m venv venv
-source venv/bin/activate  # On Windows: venv\Scripts\activate
-pip install fastapi uvicorn scikit-learn joblib pandas python-dotenv firebase-admin
-# Or, to install all dependencies from requirements.txt:
-pip install -r requirements.txt
+POST /predict
+Content-Type: application/json
+
+{
+  "age": 35,
+  "gender": "Male",
+  "weight_kg": 75.0,
+  "height_cm": 175.0,
+  "fasting_sugar": 95.0,
+  "post_meal_sugar": 130.0,
+  "meal_taken": "Boiled rice (Uble chawal)",
+  "time_of_day": "Lunch",
+  "portion_size": 1.0,
+  "portion_unit": "bowl"
+}
 ```
 
-<<<<<<< HEAD
 ## Model Details
 
 - **Algorithm**: Random Forest Classifier
@@ -292,10 +105,6 @@
 - **Accuracy**: ~85-90% on test data
 - **Safety Criteria**: Carb content, glycemic index, portion size, user health profile
 
-=======
----
-
->>>>>>> 39cd0c16
 ## Project Structure
 
 ```
@@ -303,100 +112,19 @@
 │
 ├── frontend/                  # React + Tailwind (handled by teammates)
 │   ├── src/
-│   │   ├── components/        # Reusable UI components
-│   │   │   ├── Navbar.jsx     # Navigation bar
-│   │   │   ├── Footer.jsx     # Footer
-│   │   │   ├── MealCard.jsx   # Displays a meal item with image & details
-│   │   │   └── ChartDisplay.jsx  # Displays sugar trends using Chart.js
-│   │   ├── pages/             # Main pages for the app
-│   │   │   ├── Home.jsx       # Landing page
-│   │   │   ├── Dashboard.jsx  # Shows sugar trends & safe/risky stats
-│   │   │   ├── MealLog.jsx    # User logs meals & sugar levels
-│   │   │   ├── Login.jsx      # Firebase login/signup
-│   │   │   └── NotFound.jsx   # 404 page
-│   │   ├── services/          # API calls to backend & Firebase
-│   │   │   ├── api.js         # Fetch requests to FastAPI (/predict, /recommend)
-│   │   │   └── firebase.js    # Firebase config & Firestore functions
-│   │   ├── App.jsx            # Main React app entry point
-│   │   └── index.jsx          # Renders React into HTML
-│   ├── public/                # Public assets
-│   │   └── logo.png           # App logo
-│   ├── package.json           # React dependencies
-│   ├── tailwind.config.js     # Tailwind setup
-│   └── README.md              # Frontend-specific README
-│
-├── backend/                   # FastAPI + ML Model (YOUR PART)
-│   ├── data/                  
-│   │   └── pred_food.csv      # Kaggle Indian Food + Diabetes dataset
-│   ├── models/
-│   │   └── diabetes_model.joblib  # Trained ML model
-│   ├── train_model.py         # Script to train model & save as .joblib
-│   ├── main.py                # FastAPI app with /predict, /recommend, /log endpoints
-│   ├── requirements.txt       # Python dependencies for backend
-│   ├── .env                   # API keys, Firebase credentials, etc. (gitignored)
-│   ├── venv/                  # (Optional) Virtual environment for Python
-│   └── README.md              # Backend-specific README
-│
-└── README.md                  # Main project readme (overview of frontend + backend)
+│   │   ├── components/
+│   │   │   └── MealCard.jsx # Main UI component
+│   │   └── App.jsx
+│   ├── package.json
+│   └── public/
+└── README.md
 ```
 
-<<<<<<< HEAD
 ## Troubleshooting
-=======
----
 
-## Dependencies
+### Backend Issues
 
-### Frontend
-
-- **React** (via `create-react-app`)
-- **Tailwind CSS**
-- **Chart.js** (for sugar trend visualization)
-- **Firebase** (authentication, Firestore)
-- **Other common React dependencies** (see `frontend/package.json`)
-
-### Backend
-
-- **Python 3.8+**
-- **FastAPI** (REST API)
-- **Uvicorn** (ASGI server)
-- **scikit-learn** (ML model)
-- **joblib** (model serialization)
-- **pandas** (data handling)
-- **python-dotenv** (environment variable management)
-- **firebase-admin** (for backend Firebase access)
-- **Other dependencies** (see `backend/requirements.txt`)
-
----
-
-## Project Setup
-
-### 1. Clone the Repository
-
-```bash
-git clone <repo-url>
-cd DiaLog
-```
-
----
-
-### 2. Frontend Setup
-
-```bash
-cd frontend
-npm install
-# To start the frontend (React app)
-npm start
-```
-
-- Configure Firebase in `frontend/src/services/firebase.js` using your Firebase project credentials.
-- Place your environment variables in `frontend/.env` (if needed).
-
----
->>>>>>> 39cd0c16
-
-### 3. Backend Setup
-
+1. **Import Error**: Ensure virtual environment is activated
 ```bash
 cd backend
 venv\Scripts\activate  # Windows
