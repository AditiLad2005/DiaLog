import React, { useState, useEffect } from 'react';
import { Link } from 'react-router-dom';
import { 
  ChartBarIcon, 
  PlusIcon,
  CalendarDaysIcon,
  ExclamationTriangleIcon,
  CheckCircleIcon,
  SparklesIcon,
  ArrowPathIcon,
  ChevronUpIcon,
  ChevronDownIcon,
  CursorArrowRaysIcon
} from '@heroicons/react/24/outline';
import SafeMealSuggestions from '../components/SafeMealSuggestions';
import BloodSugarLineChart from '../components/LineChart';
import MealRiskDonutChart from '../components/DonutChart';
import HealthPlanModal from '../components/HealthPlanModal';

import { auth, fetchUserLogs, fetchUserProfile } from "../services/firebase";
import { T } from '../components/TranslatedText';

const Dashboard = () => {
  const [bloodSugarData, setBloodSugarData] = useState(null);
  const [riskData, setRiskData] = useState(null);
  const [insights, setInsights] = useState(null);
  const [loading, setLoading] = useState(true);
  const [recentLogs, setRecentLogs] = useState([]);
  const [error, setError] = useState(null);
  const [showAllLogs, setShowAllLogs] = useState(false);
  const [userProfile, setUserProfile] = useState({});
  
  // Health Plan Modal state
  const [isHealthPlanOpen, setIsHealthPlanOpen] = useState(false);
  const [selectedMeal, setSelectedMeal] = useState(null);
  const [selectedRiskLevel, setSelectedRiskLevel] = useState('low');

  // Load ML data + logs on component mount
  useEffect(() => {
    const loadDashboardData = async () => {
      try {
        setLoading(true);
        setError(null);
        
        // Wait for auth state to be determined
        const user = auth.currentUser;
        console.log('Current user:', user); // Debug log
        
        if (!user) {
          // Try to wait for auth state
          const unsubscribe = auth.onAuthStateChanged((authUser) => {
            if (authUser) {
              console.log('Auth user found:', authUser.uid); // Debug log
              loadUserData(authUser.uid);
            } else {
              setError('Please log in to view your dashboard.');
              setLoading(false);
            }
            unsubscribe(); // Cleanup
          });
          return;
        }
        
        await loadUserData(user.uid);
      } catch (err) {
        setError('Error loading dashboard data. Please try again.');
        console.error('Error loading dashboard data:', err);
        setLoading(false);
      }
    };

    // Compute dynamic, data-driven insights from logs
    const computeDynamicInsights = (logs) => {
      const norm = (v, min, max) => {
        if (isNaN(v)) return 0;
        if (max === min) return 0;
        return Math.max(0, Math.min(1, (v - min) / (max - min)));
      };

      // Normalize and extract useful fields
      const entries = logs.map((log, idx) => {
        const pm = parseFloat(log.sugar_level_post || log.postMealSugar || 0);
        const fasting = parseFloat(log.sugar_level_fasting || log.fastingSugar || 0);
        // Get all meal names from the log (for multi-meal analysis)
        const meals = Array.isArray(log.meals_taken) && log.meals_taken.length > 0 
          ? log.meals_taken 
          : (log.meal_name || log.meal ? [{ meal: log.meal_name || log.meal, time_of_day: log.time_of_day }] : []);
        
        const mealNames = meals.map(m => m.meal || m.meal_name || '').filter(Boolean);
        const mealName = mealNames.join(', '); // Combine all meal names for analysis
        const timeOfDay = (meals.length > 0 ? meals[0].time_of_day : (log.time_of_day || '')).toString().toLowerCase();
        const createdAt = log.createdAt?.toDate?.()
          ? log.createdAt.toDate()
          : (log.createdAt ? new Date(log.createdAt) : new Date());
        const dow = createdAt.getDay(); // 0=Sun..6=Sat
        return { pm, fasting, mealName, mealNames, timeOfDay, createdAt, dow };
      }).filter(e => !isNaN(e.pm) && e.pm > 0);

      const insights = [];

      if (entries.length === 0) {
        return {
          insights: [],
          overallScore: 10,
        };
      }

      // Evening/Dinner impact
      const isEvening = (tod, name) => {
        const s = (tod || '').toLowerCase();
        const n = (name || '').toLowerCase();
        return s.includes('dinner') || s.includes('evening') || s.includes('night') || n.includes('dinner');
      };
      const evening = entries.filter(e => isEvening(e.timeOfDay, e.mealName));
      const nonEvening = entries.filter(e => !isEvening(e.timeOfDay, e.mealName));
      const avg = arr => arr.length ? arr.reduce((a, b) => a + b.pm, 0) / arr.length : 0;
      const eveAvg = avg(evening);
      const nonEveAvg = avg(nonEvening);
      if (evening.length >= 2 && nonEvening.length >= 2) {
        const diff = eveAvg - nonEveAvg;
        const effect = Math.abs(diff);
        const countFactor = Math.min(1, (evening.length + nonEvening.length) / 12);
        const effectFactor = Math.min(1, effect / 40);
        const confidence = Math.max(0.4, Number(((countFactor * 0.5) + (effectFactor * 0.5)).toFixed(2)));
        if (diff > 10) {
          insights.push({
            type: 'pattern',
            title: 'Evening Meals Impact',
            description: `Average post-meal sugar after dinner is about ${Math.round(diff)} mg/dL higher than other meals.`,
            confidence,
            suggestion: 'Try smaller portions, add protein/fiber, or eat a bit earlier in the evening.'
          });
        } else if (diff < -10) {
          insights.push({
            type: 'improvement',
            title: 'Strong Dinner Control',
            description: `Dinner time shows about ${Math.round(-diff)} mg/dL lower post-meal levels vs. other meals.`,
            confidence,
            suggestion: 'Great pattern—keep your current dinner choices and timing.'
          });
        }
      }

      // Weekend vs Weekday behavior
      const weekend = entries.filter(e => e.dow === 0 || e.dow === 6);
      const weekday = entries.filter(e => e.dow >= 1 && e.dow <= 5);
      const weekendAvg = avg(weekend);
      const weekdayAvg = avg(weekday);
      if (weekend.length >= 3 && weekday.length >= 3) {
        const diff = weekendAvg - weekdayAvg;
        const effect = Math.abs(diff);
        const countFactor = Math.min(1, (weekend.length + weekday.length) / 14);
        const effectFactor = Math.min(1, effect / 40);
        const confidence = Math.max(0.4, Number(((countFactor * 0.5) + (effectFactor * 0.5)).toFixed(2)));
        if (diff < -8) {
          insights.push({
            type: 'improvement',
            title: 'Weekend Progress',
            description: `Weekend post-meal levels average ~${Math.round(-diff)} mg/dL lower than weekdays.`,
            confidence,
            suggestion: 'Your weekend routines are working—keep portions and timing consistent.'
          });
        } else if (diff > 12) {
          insights.push({
            type: 'alert',
            title: 'Weekend Spikes',
            description: `Weekends average ~${Math.round(diff)} mg/dL higher post-meal than weekdays.`,
            confidence,
            suggestion: 'Watch portions and carb-heavy foods on weekends; try planning balanced meals.'
          });
        }
      }

      // Carb sensitivity (Rice indicator)
      const isRice = (name) => {
        const s = (name || '').toLowerCase();
        return s.includes('rice') || s.includes('biriyani') || s.includes('biryani') || s.includes('pulao');
      };
      const riceMeals = entries.filter(e => isRice(e.mealName));
      const nonRiceMeals = entries.filter(e => !isRice(e.mealName));
      const riceAvg = avg(riceMeals);
      const nonRiceAvg = avg(nonRiceMeals);
      if (riceMeals.length >= 2 && nonRiceMeals.length >= 2) {
        const diff = riceAvg - nonRiceAvg;
        const effect = Math.abs(diff);
        const countFactor = Math.min(1, (riceMeals.length + nonRiceMeals.length) / 12);
        const effectFactor = Math.min(1, effect / 40);
        const confidence = Math.max(0.4, Number(((countFactor * 0.5) + (effectFactor * 0.5)).toFixed(2)));
        if (diff > 12) {
          insights.push({
            type: 'alert',
            title: 'Carbohydrate Sensitivity',
            description: `Rice meals track ~${Math.round(diff)} mg/dL higher post-meal vs alternatives.`,
            confidence,
            suggestion: 'Try smaller rice portions or swap with quinoa, millets; add protein and fiber.'
          });
        } else if (diff < -8) {
          insights.push({
            type: 'improvement',
            title: 'Smart Carb Pairing',
            description: `Rice meals show ~${Math.round(-diff)} mg/dL lower spikes than similar meals.`,
            confidence,
            suggestion: 'Nice balance—keep pairing carbs with protein and fiber.'
          });
        }
      }

      // Overall score: fewer high-risk patterns -> higher score
      const highCount = logs.filter(l => {
        const r = (l.riskLevel || l.prediction?.risk_level || l.prediction?.risk || '').toString().toLowerCase();
        const pm = parseFloat(l.sugar_level_post || l.postMealSugar || 0);
        return r === 'high' || pm > 180;
      }).length;
      const total = logs.length || 1;
      const overallScore = Math.max(1, Math.min(10, 10 - Math.round((highCount * 10) / total)));

      return { insights, overallScore };
    };

    const loadUserData = async (userId) => {
      try {
        // Double-check authentication before fetching
        const currentUser = auth.currentUser;
        console.log('loadUserData - Current user:', currentUser); // Debug log
        console.log('loadUserData - User ID:', userId); // Debug log
        
        if (!currentUser) {
          setError('User not authenticated');
          setLoading(false);
          return;
        }
        
        // Fetch logs from Firestore using the improved service function
        let logs = [];
        try {
          logs = await fetchUserLogs(userId, 50);
          console.log('Fetched logs:', logs); // Debug log
        } catch (err) {
          console.error('Firestore fetch error:', err);
          console.error('Error code:', err.code); // Debug log
          console.error('Error message:', err.message); // Debug log
          setError(`Error fetching logs from Firestore: ${err.message}`);
          logs = [];
        }
        // Sort logs by creation date (most recent first) to ensure proper ordering
        logs.sort((a, b) => {
          const dateA = a.createdAt ? (a.createdAt instanceof Date ? a.createdAt : new Date(a.createdAt)) : new Date(0);
          const dateB = b.createdAt ? (b.createdAt instanceof Date ? b.createdAt : new Date(b.createdAt)) : new Date(0);
          return dateB - dateA; // Most recent first
        });
        
        console.log('Sorted logs for chart:', logs.slice(0, 7).map(log => ({
          date: log.createdAt ? (log.createdAt instanceof Date ? log.createdAt : new Date(log.createdAt)) : new Date(),
          fasting: parseFloat(log.sugar_level_fasting || log.fastingSugar || 0),
          postMeal: parseFloat(log.sugar_level_post || log.postMealSugar || 0),
          timeOfDay: Array.isArray(log.meals_taken) && log.meals_taken.length > 0 ? log.meals_taken[0].time_of_day : (log.time_of_day || 'Unknown')
        })));

        setRecentLogs(logs);

        // Fetch user profile for recommendations
        let profile = {};
        try {
          profile = await fetchUserProfile(userId);
          console.log('Fetched user profile:', profile); // Debug log
          setUserProfile({ ...(profile || {}), user_id: userId });
        } catch (err) {
          console.error('Profile fetch error:', err);
          setUserProfile({ user_id: userId });
        }

        // Aggregate stats from logs
        let fastingSum = 0, postMealSum = 0, riskyMeals = 0;
        logs.forEach(log => {
          const fasting = parseFloat(log.sugar_level_fasting || log.fastingSugar || 0);
          const postMeal = parseFloat(log.sugar_level_post || log.postMealSugar || 0);
          fastingSum += isNaN(fasting) ? 0 : fasting;
          postMealSum += isNaN(postMeal) ? 0 : postMeal;
          // Risky meal detection - check multiple sources
          const logRisk = log.riskLevel || log.prediction?.risk_level || log.prediction?.risk || '';
          if ((postMeal > 180) || (logRisk && logRisk.toLowerCase() === 'high')) riskyMeals++;
        });
        const avgFasting = logs.length ? (fastingSum / logs.length) : 0;
        const avgPostMeal = logs.length ? (postMealSum / logs.length) : 0;

        setBloodSugarData({
          data: logs.slice(0, 7).reverse().map((log, index) => {
            const logDate = log.createdAt ? (log.createdAt instanceof Date ? log.createdAt : new Date(log.createdAt)) : new Date();
            const timeOfDay = Array.isArray(log.meals_taken) && log.meals_taken.length > 0 ? log.meals_taken[0].time_of_day : (log.time_of_day || 'Unknown');
            
            // Get meal info for better labeling
            const meals = Array.isArray(log.meals_taken) && log.meals_taken.length > 0 
              ? log.meals_taken 
              : (log.meal ? [{ meal: log.meal }] : []);
            const mealNames = meals.map(m => m.meal || m.meal_name).filter(Boolean);
            const mealLabel = mealNames.length > 0 ? mealNames[0] : 'Meal';
            
            // Create more descriptive time label with actual timestamp
            const dateStr = logDate.toLocaleDateString('en-US', { month: 'short', day: 'numeric' });
            const timeStr = logDate.toLocaleTimeString('en-US', { hour: '2-digit', minute: '2-digit' });
            const timeLabel = `${timeOfDay} (${dateStr} ${timeStr})`;
            
            // Add meal info and timestamp to make entries more distinguishable
            const displayTime = mealNames.length > 1 
              ? `${timeOfDay} - ${mealLabel} +${mealNames.length - 1} (${timeStr})`
              : `${timeOfDay} - ${mealLabel} (${timeStr})`;
            
            return {
              date: dateStr,
              time: displayTime,
              fullTime: timeLabel,
              fasting: parseFloat(log.sugar_level_fasting || log.fastingSugar || 0),
              postMeal: parseFloat(log.sugar_level_post || log.postMealSugar || 0),
              prediction: log.prediction?.risk_level || log.prediction?.risk || log.riskLevel || 'unknown',
              logId: log.id || `log_${index}`,
              mealInfo: mealNames.join(', ')
            };
          }),
          summary: {
            avgFasting,
            avgPostMeal,
            improvement: '',
            riskTrend: '',
          }
        });

        // Helper to get risk from log - check all possible sources
        const getRisk = l => {
          if (l.riskLevel && l.riskLevel.trim()) return l.riskLevel.toLowerCase();
          if (l.prediction?.risk_level) return l.prediction.risk_level.toLowerCase();
          if (l.prediction?.risk) return l.prediction.risk.toLowerCase();
          if (l.prediction?.recommendations && l.prediction.recommendations[0]?.risk_level) return l.prediction.recommendations[0].risk_level.toLowerCase();
          // Fallback: check sugar levels
          const postMeal = parseFloat(l.sugar_level_post || l.postMealSugar || 0);
          if (postMeal > 180) return 'high';
          if (postMeal > 140) return 'medium';
          return 'low';
        };
        
        // Create meal-based data for donut chart
        const mealDataArray = logs.slice(0, 8).map((log, index) => {
          const mealName = Array.isArray(log.meals_taken) && log.meals_taken.length > 0 
            ? log.meals_taken[0].meal 
            : (log.meal_name || log.meal || `Meal ${index + 1}`);
          const risk = getRisk(log);
          const postMeal = parseFloat(log.sugar_level_post || log.postMealSugar || 0);
          return {
            name: mealName,
            value: 1, // Each meal is 1 unit
            risk: risk,
            postMeal: postMeal,
            color: risk === 'high' ? '#ef4444' : risk === 'medium' ? '#f59e0b' : '#10b981'
          };
        });

        console.log('Meal Data Array:', mealDataArray); // Debug log
        
        // Risk summary data (for fallback)
        const riskDataArray = [
          { name: 'Low Risk', value: logs.filter(l => getRisk(l) === 'low').length, count: logs.filter(l => getRisk(l) === 'low').length, color: '#10b981' },
          { name: 'Medium Risk', value: logs.filter(l => getRisk(l) === 'medium').length, count: logs.filter(l => getRisk(l) === 'medium').length, color: '#f59e0b' },
          { name: 'High Risk', value: logs.filter(l => getRisk(l) === 'high').length, count: logs.filter(l => getRisk(l) === 'high').length, color: '#ef4444' }
        ];
        
        setRiskData({
          data: riskDataArray,
          mealData: mealDataArray, // Add meal-specific data
          totalMeals: logs.length,
          riskScore: logs.length ? (riskyMeals / logs.length) : 0,
          insights: [],
        });

        // ML Insights (dynamic, data-driven)
        const dyn = computeDynamicInsights(logs);
        setInsights(dyn);
        
        setLoading(false);
      } catch (err) {
        console.error('Error in loadUserData:', err);
        setError(`Error processing user data: ${err.message}`);
        setLoading(false);
      }
    };

    loadDashboardData();
  }, []);

  const stats = {
    averageFasting: bloodSugarData?.summary?.avgFasting?.toFixed(1) || 0,
    averagePostMeal: bloodSugarData?.summary?.avgPostMeal?.toFixed(1) || 0,
    totalLogs: recentLogs.length,
    riskyMeals: riskData?.data?.find(item => item.name === 'High Risk')?.count || 0
  };

  // Handle meal click to show health plan
  const handleMealClick = (log) => {
    // Extract all meals from the log (support multiple meals)
    const meals = Array.isArray(log.meals_taken) && log.meals_taken.length > 0 
      ? log.meals_taken 
      : (log.meal ? [{ meal: log.meal, time_of_day: log.time_of_day }] : []);
    
    const mealNames = meals.length > 0 
      ? meals.map(m => m.meal || m.meal_name).filter(Boolean)
      : [];
    
    // Create display name for the complete meal combination
    const displayName = mealNames.length === 0 
      ? 'Unknown Meal'
      : mealNames.length === 1 
      ? mealNames[0]
      : mealNames.length === 2
      ? `${mealNames[0]} + ${mealNames[1]}`
      : `${mealNames[0]} + ${mealNames.length - 1} more items`;
    
    // Get risk level (prefer overall_risk_level for multi-meal combinations)
    let risk = log.prediction?.overall_risk_level || log.riskLevel || log.prediction?.risk_level || log.prediction?.risk || 
      (log.prediction?.recommendations && log.prediction.recommendations[0]?.risk_level);
    
    // If no risk level found, determine from all food content and blood sugar
    if (!risk) {
      const allMealText = mealNames.join(' ').toLowerCase();
      const postMealSugar = log.sugar_level_post || log.postMealSugar || 0;
      
      // High risk indicators
      if (allMealText.includes('sweet') || allMealText.includes('dessert') || allMealText.includes('cake') ||
          allMealText.includes('sugar') || allMealText.includes('ice cream') || allMealText.includes('chocolate') ||
          postMealSugar > 200) {
        risk = 'high';
      }
      // Medium risk indicators
      else if (allMealText.includes('rice') || allMealText.includes('bread') || allMealText.includes('pasta') ||
               allMealText.includes('fried') || allMealText.includes('potato') || allMealText.includes('noodles') ||
               (postMealSugar > 140 && postMealSugar <= 200)) {
        risk = 'medium';
      }
      // Low risk
      else {
        risk = 'low';
      }
    }
    
    setSelectedMeal({
      mealName: displayName,
      allMeals: mealNames, // Pass all meal names for the modal to use
      timestamp: log.createdAt ? (log.createdAt instanceof Date ? log.createdAt.toLocaleDateString() : new Date(log.createdAt).toLocaleDateString()) : new Date().toLocaleDateString(),
      fastingSugar: log.sugar_level_fasting || log.fastingSugar || '',
      postMealSugar: log.sugar_level_post || log.postMealSugar || '',
      timeOfDay: meals.length > 0 ? meals[0].time_of_day : (log.time_of_day || ''),
      isMultipleMeals: mealNames.length > 1, // Flag to indicate it's a combination
      mealCount: mealNames.length
    });
    
    setSelectedRiskLevel(risk);
    setIsHealthPlanOpen(true);
  };

  return (
    <div className="min-h-screen bg-primary-50 dark:bg-gray-900 py-12 transition-all duration-300">
      {error && (
        <div className="max-w-2xl mx-auto mb-6 p-4 bg-red-100 text-red-700 rounded-xl border border-red-300 text-center">
          {error}
        </div>
      )}
      <div className="max-w-7xl mx-auto px-4 sm:px-6 lg:px-8">
        {(!recentLogs || recentLogs.length === 0) && !error && (
          <div className="text-center py-12 text-white text-lg">
            <T>No meal logs found. Log a meal to see your dashboard analytics.</T>
          </div>
        )}
        {/* Header */}
        <div className="flex flex-col sm:flex-row justify-between items-start sm:items-center mb-8">
          <div>
            <h1 className="text-3xl sm:text-4xl font-bold text-primary-700 dark:text-primary-400 mb-2">
<<<<<<< HEAD
              {userProfile?.name ? (
                <>
                  Hello {userProfile.name},
                  <br />
                  Here is your Health Dashboard!
                </>
              ) : (
                'Your Health Dashboard'
              )}
=======
              <T>Your Health Dashboard</T>
>>>>>>> f79b1fcc
            </h1>
            <p className="text-lg text-neutral-600 dark:text-neutral-300">
              <T>Track your progress and manage your diabetes effectively</T>
            </p>
          </div>
          <Link
            to="/meal-log"
            className="mt-4 sm:mt-0 inline-flex items-center px-6 py-3 bg-primary-600 hover:bg-primary-700 text-white font-semibold rounded-xl transition-all duration-300 shadow-medium hover:shadow-strong transform hover:-translate-y-1"
          >
            <PlusIcon className="h-5 w-5 mr-2" />
            <T>Log New Meal</T>
          </Link>
        </div>

        {/* Stats Grid */}
        <div className="grid grid-cols-1 sm:grid-cols-2 lg:grid-cols-4 gap-6 mb-8">
          <div className="bg-white/70 dark:bg-gray-800/70 backdrop-blur-sm rounded-2xl p-6 shadow-soft hover:shadow-medium transition-all duration-300 border border-neutral-100 dark:border-neutral-700">
            <div className="flex items-center">
              <div className="p-3 bg-primary-100 dark:bg-primary-900/30 rounded-xl">
                <ChartBarIcon className="h-6 w-6 text-primary-600 dark:text-primary-400" />
              </div>
              <div className="ml-4">
                <p className="text-sm text-neutral-600 dark:text-neutral-400"><T>Avg Pre-meal</T></p>
                <p className="text-2xl font-bold text-neutral-900 dark:text-white">{stats.averageFasting}</p>
                <p className="text-xs text-neutral-500 dark:text-neutral-500"><T>mg/dL</T></p>
              </div>
            </div>
          </div>

          <div className="bg-white/70 dark:bg-gray-800/70 backdrop-blur-sm rounded-2xl p-6 shadow-soft hover:shadow-medium transition-all duration-300 border border-neutral-100 dark:border-neutral-700">
            <div className="flex items-center">
              <div className="p-3 bg-success-100 dark:bg-success-900/30 rounded-xl">
                <ChartBarIcon className="h-6 w-6 text-success-600 dark:text-success-400" />
              </div>
              <div className="ml-4">
                <p className="text-sm text-neutral-600 dark:text-neutral-400"><T>Avg Post-Meal</T></p>
                <p className="text-2xl font-bold text-neutral-900 dark:text-white">{stats.averagePostMeal}</p>
                <p className="text-xs text-neutral-500 dark:text-neutral-500"><T>mg/dL</T></p>
              </div>
            </div>
          </div>

          <div className="bg-white/70 dark:bg-gray-800/70 backdrop-blur-sm rounded-2xl p-6 shadow-soft hover:shadow-medium transition-all duration-300 border border-neutral-100 dark:border-neutral-700">
            <div className="flex items-center">
              <div className="p-3 bg-secondary-100 dark:bg-secondary-900/30 rounded-xl">
                <CalendarDaysIcon className="h-6 w-6 text-secondary-600 dark:text-secondary-400" />
              </div>
              <div className="ml-4">
                <p className="text-sm text-neutral-600 dark:text-neutral-400"><T>Total Logs</T></p>
                <p className="text-2xl font-bold text-neutral-900 dark:text-white">{stats.totalLogs}</p>
                <p className="text-xs text-neutral-500 dark:text-neutral-500"><T>entries</T></p>
              </div>
            </div>
          </div>

          <div className="bg-white/70 dark:bg-gray-800/70 backdrop-blur-sm rounded-2xl p-6 shadow-soft hover:shadow-medium transition-all duration-300 border border-neutral-100 dark:border-neutral-700">
            <div className="flex items-center">
              <div className="p-3 bg-danger-100 dark:bg-danger-900/30 rounded-xl">
                <ExclamationTriangleIcon className="h-6 w-6 text-danger-600 dark:text-danger-400" />
              </div>
              <div className="ml-4">
                <p className="text-sm text-neutral-600 dark:text-neutral-400"><T>Risky Meals</T></p>
                <p className="text-2xl font-bold text-neutral-900 dark:text-white">{stats.riskyMeals}</p>
                <p className="text-xs text-neutral-500 dark:text-neutral-500"><T>this week</T></p>
              </div>
            </div>
          </div>
        </div>

        {/* Recent Logs and Recommendations Grid */}
        <div className="grid grid-cols-1 lg:grid-cols-2 gap-8 mb-8">
          {/* Recent Logs */}
          <div className="bg-white dark:bg-gray-800 rounded-xl shadow-soft p-6 transition-colors duration-200">
            <div className="flex justify-between items-center mb-6">
              <h2 className="text-xl font-semibold text-gray-900 dark:text-white"><T>Recent Meal Logs</T></h2>
              <Link
                to="/meal-log"
                className="text-primary-600 dark:text-primary-400 hover:text-primary-700 dark:hover:text-primary-300 font-medium"
              >
                <T>View All</T>
              </Link>
            </div>

            <div className="space-y-4">
              {recentLogs.length === 0 ? (
                <div className="p-4 rounded-lg border-2 border-neutral-300 dark:border-neutral-700 bg-neutral-100 dark:bg-neutral-900 text-center text-neutral-500 dark:text-neutral-400">
                  <T>No meal logs found. Log a meal to see your recent entries here.</T>
                </div>
              ) : (
                <>
                  {(showAllLogs ? recentLogs : recentLogs.slice(0, 5)).map((log) => {
                    // Extract meal info (support multiple meals)
                    const meals = Array.isArray(log.meals_taken) && log.meals_taken.length > 0 
                      ? log.meals_taken 
                      : (log.meal ? [{ meal: log.meal, time_of_day: log.time_of_day }] : []);
                    
                    const mealNames = meals.length > 0 
                      ? meals.map(m => m.meal || m.meal_name).filter(Boolean)
                      : [];
                    
                    const displayName = mealNames.length === 0 
                      ? 'Unknown Meal' // Note: This will be handled in JSX rendering
                      : mealNames.length === 1 
                      ? mealNames[0]
                      : mealNames.length === 2
                      ? `${mealNames[0]} + ${mealNames[1]}`
                      : `${mealNames[0]} + ${mealNames.length - 1} more items`;
                    
                    const fasting = log.sugar_level_fasting || log.fastingSugar || '';
                    const postMeal = log.sugar_level_post || log.postMealSugar || '';
                    const createdAt = log.createdAt?.toDate?.() ? log.createdAt.toDate().toLocaleDateString() : '';
                    const time = meals.length > 0 ? meals[0].time_of_day : (log.time_of_day || '');
                    
                    // Get risk level with smart fallback
                    let risk = log.riskLevel || log.prediction?.risk_level || log.prediction?.risk || 
                      (log.prediction?.recommendations && log.prediction.recommendations[0]?.risk_level);
                    
                    // If no risk level found, determine from food content and blood sugar
                    if (!risk) {
                      const allMealText = mealNames.join(' ').toLowerCase();
                      const postMealSugar = log.sugar_level_post || log.postMealSugar || 0;
                      
                      // High risk indicators
                      if (allMealText.includes('sweet') || allMealText.includes('dessert') || allMealText.includes('cake') ||
                          allMealText.includes('sugar') || allMealText.includes('ice cream') || allMealText.includes('chocolate') ||
                          postMealSugar > 200) {
                        risk = 'high';
                      }
                      // Medium risk indicators
                      else if (allMealText.includes('rice') || allMealText.includes('bread') || allMealText.includes('pasta') ||
                               allMealText.includes('fried') || allMealText.includes('potato') || allMealText.includes('noodles') ||
                               (postMealSugar > 140 && postMealSugar <= 200)) {
                        risk = 'medium';
                      }
                      // Low risk
                      else {
                        risk = 'low';
                      }
                    }
                    return (
                      <div
                        key={log.id}
                        onClick={() => handleMealClick(log)}
                        className={`
                          relative p-4 rounded-lg border-2 transition-all duration-200 cursor-pointer
                          hover:shadow-lg hover:scale-[1.02] transform group
                          ${risk === 'high' 
                            ? 'border-danger-600 bg-danger-700 text-white hover:bg-danger-600' 
                            : risk === 'medium'
                            ? 'border-warning-200 bg-warning-50 dark:border-warning-700 dark:bg-warning-900/20 hover:bg-warning-100 dark:hover:bg-warning-900/30'
                            : 'border-success-200 bg-success-50 dark:border-success-700 dark:bg-success-900/20 hover:bg-success-100 dark:hover:bg-success-900/30'
                          }
                        `}
                      >
                        {/* Hover indicator */}
                        <div className="absolute top-2 right-2 opacity-0 group-hover:opacity-100 transition-opacity duration-200">
                          <div className="flex items-center space-x-1 px-2 py-1 bg-white dark:bg-gray-800 rounded-full shadow-md">
                            <CursorArrowRaysIcon className="h-3 w-3 text-primary-600 dark:text-primary-400" />
                            <span className="text-xs text-primary-600 dark:text-primary-400 font-medium"><T>View Health Plan</T></span>
                          </div>
                        </div>
                        <div className="flex items-center justify-between">
                          <div className="flex items-center space-x-4">
                            {risk !== 'high' && (
                              <div className={`
                                p-2 rounded-full
                                ${risk === 'medium' ? 'bg-warning-200 dark:bg-warning-800' : 'bg-success-200 dark:bg-success-800'}
                              `}>
                                {risk === 'medium' ? (
                                  <ExclamationTriangleIcon className="h-5 w-5 text-warning-600 dark:text-warning-400" />
                                ) : (
                                  <CheckCircleIcon className="h-5 w-5 text-success-600 dark:text-success-400" />
                                )}
                              </div>
                            )}
                            <div>
                              <h3 className={`font-semibold ${risk === 'high' ? 'text-white' : 'text-gray-900 dark:text-white'}`}>
                                {displayName === 'Unknown Meal' ? <T>Unknown Meal</T> : displayName}
                              </h3>
                              <p className={`text-sm ${risk === 'high' ? 'text-white' : 'text-gray-600 dark:text-gray-400'}`}>
                                {createdAt} {time ? `• ${time}` : ''}
                                {mealNames.length > 1 && (
                                  <span className={`ml-2 px-2 py-1 rounded-full text-xs font-medium ${
                                    risk === 'high' 
                                      ? 'bg-white/20 text-white' 
                                      : 'bg-primary-100 dark:bg-primary-900/30 text-primary-700 dark:text-primary-300'
                                  }`}>
                                    <T>{mealNames.length} items</T>
                                  </span>
                                )}
                              </p>
                            </div>
                          </div>
                          <div className="text-right">
                            <div className="flex space-x-4 text-sm">
                              <div>
                                <p className={`text-gray-600 dark:text-gray-400 ${risk === 'high' ? 'text-white' : ''}`}><T>Fasting</T></p>
                                <p className={`font-semibold ${risk === 'high' ? 'text-white' : 'text-gray-900 dark:text-white'}`}>{fasting ? `${fasting} mg/dL` : '-'}</p>
                              </div>
                              <div>
                                <p className={`text-gray-600 dark:text-gray-400 ${risk === 'high' ? 'text-white' : ''}`}><T>Post-Meal</T></p>
                                <p className={`font-semibold ${risk === 'high' ? 'text-white' : 'text-gray-900 dark:text-white'}`}>{postMeal ? `${postMeal} mg/dL` : '-'}</p>
                              </div>
                            </div>
                          </div>
                        </div>
                      </div>
                    );
                  })}
                  
                  {/* Show/Hide button for additional logs */}
                  {recentLogs.length > 5 && (
                    <button
                      onClick={() => setShowAllLogs(!showAllLogs)}
                      className="w-full mt-4 px-4 py-2 text-sm font-medium text-primary-600 dark:text-primary-400 hover:text-primary-700 dark:hover:text-primary-300 bg-primary-50 dark:bg-primary-900/20 hover:bg-primary-100 dark:hover:bg-primary-900/30 rounded-lg transition-colors duration-200 flex items-center justify-center space-x-2"
                    >
                      <span>
                        {showAllLogs ? <T>Show Less</T> : <T>Show {recentLogs.length - 5} More</T>}
                      </span>
                      {showAllLogs ? (
                        <ChevronUpIcon className="h-4 w-4" />
                      ) : (
                        <ChevronDownIcon className="h-4 w-4" />
                      )}
                    </button>
                  )}
                </>
              )}
            </div>
          </div>

          {/* Quick Actions */}
          <div className="bg-white dark:bg-gray-800 rounded-xl shadow-soft p-6 transition-colors duration-200">
            <h2 className="text-xl font-semibold text-gray-900 dark:text-white mb-6">Quick Actions</h2>
            
            <div className="space-y-4">
              <Link
                to="/meal-log"
                className="block p-4 bg-primary-50 dark:bg-primary-900/20 border border-primary-200 dark:border-primary-700 rounded-lg hover:bg-primary-100 dark:hover:bg-primary-900/30 transition-colors duration-200"
              >
                <div className="flex items-center space-x-3">
                  <PlusIcon className="h-6 w-6 text-primary-600 dark:text-primary-400" />
                  <div>
                    <h3 className="font-medium text-gray-900 dark:text-white">Log New Meal</h3>
                    <p className="text-sm text-gray-600 dark:text-gray-400">Record your meal and get health insights</p>
                  </div>
                </div>
              </Link>

              <Link
                to="/profile"
                className="block p-4 bg-gray-50 dark:bg-gray-700 border border-gray-200 dark:border-gray-600 rounded-lg hover:bg-gray-100 dark:hover:bg-gray-600 transition-colors duration-200"
              >
                <div className="flex items-center space-x-3">
                  <ChartBarIcon className="h-6 w-6 text-gray-600 dark:text-gray-400" />
                  <div>
                    <h3 className="font-medium text-gray-900 dark:text-white">Update Profile</h3>
                    <p className="text-sm text-gray-600 dark:text-gray-400">Keep your health information current</p>
                  </div>
                </div>
              </Link>

              <button 
                className="w-full p-4 bg-success-50 dark:bg-success-900/20 border border-success-200 dark:border-success-700 rounded-lg hover:bg-success-100 dark:hover:bg-success-900/30 transition-colors duration-200"
                onClick={() => {
                  const element = document.getElementById('meal-recommendations');
                  if (element) {
                    element.scrollIntoView({ behavior: 'smooth', block: 'start' });
                  }
                }}
              >
                <div className="flex items-center space-x-3">
                  <SparklesIcon className="h-6 w-6 text-success-600 dark:text-success-400" />
                  <div className="text-left">
                    <h3 className="font-medium text-gray-900 dark:text-white">Get Meal Recommendations</h3>
                    <p className="text-sm text-gray-600 dark:text-gray-400">Personalized food suggestions</p>
                  </div>
                </div>
              </button>
            </div>
          </div>
        </div>

        {/* Charts Section - ML Data Visualization */}
        <div className="mb-8">
          <div className="flex justify-between items-center mb-6">
            <h2 className="text-2xl font-semibold text-neutral-900 dark:text-white">
              Health Analytics
            </h2>
            {loading && (
              <div className="flex items-center text-primary-600 dark:text-primary-400">
                <ArrowPathIcon className="h-4 w-4 mr-2 animate-spin" />
                <span className="text-sm">Loading ML data...</span>
              </div>
            )}
          </div>
          
          <div className="grid grid-cols-1 xl:grid-cols-2 gap-8">
            {/* Blood Sugar Trends Line Chart */}
            <BloodSugarLineChart 
              data={bloodSugarData?.data} 
              title={<T>7-Day Blood Sugar Trends</T>}
            />
            
            {/* Meal Risk Distribution Donut Chart */}
            <MealRiskDonutChart 
              data={riskData?.mealData} 
              title={<T>Recent Meals Analysis</T>}
              showMealNames={true}
            />
          </div>

          {/* ML Insights */}
          {insights && (
            <div className="mt-6 bg-white/70 dark:bg-gray-800/70 backdrop-blur-sm rounded-2xl p-6 shadow-soft border border-neutral-100 dark:border-neutral-700">
              <h3 className="text-lg font-semibold text-neutral-900 dark:text-white mb-4 flex items-center">
                <SparklesIcon className="h-5 w-5 mr-2 text-primary-600 dark:text-primary-400" />
                <T>Health Insights from Model Training</T>
              </h3>
              <div className="grid grid-cols-1 md:grid-cols-3 gap-4">
                {insights.insights.map((insight, index) => (
                  <div key={index} className="p-4 bg-primary-50 dark:bg-primary-900/20 rounded-xl">
                    <div className="flex items-start space-x-3">
                      <div className={`
                        p-2 rounded-lg flex-shrink-0
                        ${insight.type === 'alert' ? 'bg-warning-100 dark:bg-warning-900/30' :
                          insight.type === 'improvement' ? 'bg-success-100 dark:bg-success-900/30' :
                          'bg-primary-100 dark:bg-primary-900/30'}
                      `}>
                        {insight.type === 'alert' ? (
                          <ExclamationTriangleIcon className="h-4 w-4 text-warning-600 dark:text-warning-400" />
                        ) : insight.type === 'improvement' ? (
                          <CheckCircleIcon className="h-4 w-4 text-success-600 dark:text-success-400" />
                        ) : (
                          <ChartBarIcon className="h-4 w-4 text-primary-600 dark:text-primary-400" />
                        )}
                      </div>
                      <div className="flex-1">
                        <h4 className="font-medium text-neutral-900 dark:text-white text-sm mb-1">
                          {insight.title}
                        </h4>
                        <p className="text-xs text-neutral-600 dark:text-neutral-400 mb-2">
                          {insight.description}
                        </p>
                        <p className="text-xs text-primary-600 dark:text-primary-400 font-medium">
                          {insight.suggestion}
                        </p>
                        <div className="mt-2">
                          <span className="inline-flex items-center px-2 py-1 rounded text-xs bg-neutral-100 dark:bg-neutral-700 text-neutral-600 dark:text-neutral-400">
                            {Math.round(insight.confidence * 100)}% confidence
                          </span>
                        </div>
                      </div>
                    </div>
                  </div>
                ))}
              </div>
              
              <div className="mt-4 p-3 bg-neutral-50 dark:bg-neutral-700 rounded-lg">
                <div className="flex justify-between items-center text-sm">
                  <span className="text-neutral-600 dark:text-neutral-400">Overall Health Score:</span>
                  <span className="font-semibold text-neutral-900 dark:text-white">
                    {insights.overallScore}/10
                  </span>
                </div>
                <div className="mt-2 w-full bg-neutral-200 dark:bg-neutral-600 rounded-full h-2">
                  <div 
                    className="bg-primary-600 h-2 rounded-full transition-all duration-300"
                    style={{ width: `${(insights.overallScore / 10) * 100}%` }}
                  ></div>
                </div>
              </div>
            </div>
          )}
        </div>

        {/* Smart Meal Recommendations */}
        <div id="meal-recommendations" className="mt-8">
          <SafeMealSuggestions userProfile={userProfile} className="mb-8" />
        </div>

        {/* Coming Soon Section */}
        <div className="bg-primary-600 rounded-xl p-6 text-white text-center">
          <h3 className="text-xl font-semibold mb-2">More Features Coming Soon!</h3>
          <p className="text-primary-100">
            Advanced analytics, detailed health reports, integration with wearable devices, and personalized meal planning are on the way.
          </p>
        </div>
      </div>

      {/* Health Plan Modal */}
      <HealthPlanModal
        meal={selectedMeal}
        riskLevel={selectedRiskLevel}
        isOpen={isHealthPlanOpen}
        onClose={() => setIsHealthPlanOpen(false)}
      />
    </div>
  );
};

export default Dashboard;<|MERGE_RESOLUTION|>--- conflicted
+++ resolved
@@ -471,7 +471,6 @@
         <div className="flex flex-col sm:flex-row justify-between items-start sm:items-center mb-8">
           <div>
             <h1 className="text-3xl sm:text-4xl font-bold text-primary-700 dark:text-primary-400 mb-2">
-<<<<<<< HEAD
               {userProfile?.name ? (
                 <>
                   Hello {userProfile.name},
@@ -479,11 +478,8 @@
                   Here is your Health Dashboard!
                 </>
               ) : (
-                'Your Health Dashboard'
+                '<T>Your Health Dashboard</T>'
               )}
-=======
-              <T>Your Health Dashboard</T>
->>>>>>> f79b1fcc
             </h1>
             <p className="text-lg text-neutral-600 dark:text-neutral-300">
               <T>Track your progress and manage your diabetes effectively</T>
