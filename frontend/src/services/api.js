--- conflicted
+++ resolved
@@ -91,7 +91,6 @@
 }
 
 /**
-<<<<<<< HEAD
  * Predict safety for multiple meals at once
  * @param {Object} mealData - User data with array of meals
  * @returns {Promise<Object>} - Prediction results for multiple meals
@@ -186,7 +185,9 @@
     console.error("Error processing meals individually:", error);
     throw error;
   }
-=======
+}
+
+/**
  * Convert backend food details into display rows of [label, value]
  */
 export function buildNutritionRows(foodDetails) {
@@ -206,7 +207,6 @@
     ['Default Portion', n.default_portion],
   ];
   return rows.filter(([_, v]) => v !== undefined && v !== null && v !== '');
->>>>>>> e1c80e6f
 }
 
 /**
